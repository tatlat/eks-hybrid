--- conflicted
+++ resolved
@@ -264,8 +264,8 @@
 				Expect(devicePluginTest.Delete(ctx)).To(Succeed(), "should clean up nvidia device plugin")
 			}, Label("nvidia-device-plugin"))
 
-			It("runs cert manager tests", func(ctx context.Context) {
-				certManager := addonEc2Test.NewCertManagerTest()
+			It("runs cert manager and AWS PCA issuer tests", func(ctx context.Context) {
+				certManager := addonEc2Test.NewCertManagerTest(ctx)
 
 				DeferCleanup(func(ctx context.Context) {
 					Expect(certManager.Delete(ctx)).To(Succeed(), "should cleanup cert manager successfully")
@@ -288,7 +288,7 @@
 				})
 
 				Expect(certManager.Validate(ctx)).To(
-					Succeed(), "cert manager should have been validated successfully",
+					Succeed(), "cert manager and AWS PCA issuer should have been validated successfully",
 				)
 			}, Label("cert-manager"))
 		})
@@ -310,10 +310,6 @@
 					Succeed(), "node monitoring agent should have created successfully",
 				)
 
-<<<<<<< HEAD
-			It("runs cert manager and AWS PCA issuer tests", func(ctx context.Context) {
-				certManager := addonEc2Test.NewCertManagerTest(ctx)
-=======
 				DeferCleanup(func(ctx context.Context) {
 					// only print logs after addon successfully created
 					report := CurrentSpecReport()
@@ -426,12 +422,11 @@
 			}, Label("nvidia-device-plugin", "bottlerocket"))
 
 			It("runs cert manager tests on Bottlerocket", func(ctx context.Context) {
-				certManager := addonEc2Test.NewCertManagerTest()
+				certManager := addonEc2Test.NewCertManagerTest(ctx)
 				certManager.CertName = "bottlerocket-test-cert"
 				certManager.CertNamespace = "bottlerocket-cert-test"
 				certManager.CertSecretName = "bottlerocket-selfsigned-cert-tls"
 				certManager.IssuerName = "bottlerocket-selfsigned-issuer"
->>>>>>> 8a530567
 
 				DeferCleanup(func(ctx context.Context) {
 					Expect(certManager.Delete(ctx)).To(Succeed(), "should cleanup cert manager successfully")
@@ -454,7 +449,7 @@
 				})
 
 				Expect(certManager.Validate(ctx)).To(
-					Succeed(), "cert manager and AWS PCA issuer should have been validated successfully",
+					Succeed(), "cert manager should have been validated successfully",
 				)
 			}, Label("cert-manager", "bottlerocket"))
 		})
